--- conflicted
+++ resolved
@@ -46,56 +46,11 @@
 pip install -U communex
 ```
 
-<<<<<<< HEAD
 ### Register Module on Comtensor Subnet (netuid 6)
-=======
-### Register Module on comtensor subnet (netuid 6)
 ```sh
 comx module register <module-name> <your-key-name> 6
 ```
 
-### Miner
-
-#### Who can be miner?
-
-Only bittensor validators can be miner in comtensor.
-
-#### Hardware requirements
-
-| Component    | Requirement   |
-| ------------ | ------------- |
-| CPU          | 4 core 2.4GHz |
-| RAM          | 8GB           |
-| Network Up   | 400Mbps       |
-| Network Down | 400Mbps       |
-| Storage      | 100GB         |
-
-#### Running
-
-You need to update env file. You need to define the bittensor validator wallet information.
-```txt
-wallet_name="default"
-wallet_hotkey="default"
-```
-
-From the root of your project, you can just call **comx module serve**. For example:
->>>>>>> 4fc267af
-
-```sh
-comx module register <module-name> <your-key-name> 6
-```
-<<<<<<< HEAD
-=======
-> Note: If you already have the module that registered in the subnet without none address and port. You need to update that module with your running address and port.
-> ```sh
-> comx module update <name-of-your-com-key> 6 --ip <text> --port <port>
-> ```
-
-### Validator
-
-#### Hardware requirements
->>>>>>> 4fc267af
-
 ## License
 
 Distributed under the MIT License. See [LICENSE](LICENSE) for more information.